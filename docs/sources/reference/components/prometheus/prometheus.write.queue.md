---
canonical: https://grafana.com/docs/alloy/latest/reference/components/prometheus/prometheus.write.queue/
description: Learn about prometheus.write.queue
title: prometheus.write.queue
---


<span class="badge docs-labels__stage docs-labels__item">Experimental</span>

# prometheus.write.queue

`prometheus.write.queue` collects metrics sent from other components into a
Write-Ahead Log (WAL) and forwards them over the network to a series of
user-supplied endpoints. Metrics are sent over the network using the
[Prometheus Remote Write protocol][remote_write-spec].

You can specify multiple `prometheus.write.queue` components by giving them different labels.

You should consider everything here extremely experimental and highly subject to change.
[remote_write-spec]: https://prometheus.io/docs/specs/remote_write_spec/

  

## Usage

```alloy
prometheus.write.queue "LABEL" {
  endpoint "default "{
    url = REMOTE_WRITE_URL

    ...
  }

  ...
}
```

## Arguments

The following arguments are supported:

 Name  | Type   | Description | Default                                                           | Required 
-------|--------|-------------|-------------------------------------------------------------------|----------
 `ttl` | `time` | `duration`  | How long the samples can be queued for before they are discarded. | `2h`     | no

## Blocks

The following blocks are supported inside the definition of
`prometheus.write.queue`:

<<<<<<< HEAD
 Hierarchy             | Block           | Description                                              | Required 
-----------------------|-----------------|----------------------------------------------------------|----------
 persistence           | [persistence][] | Configuration for persistence                            | no       
 endpoint              | [endpoint][]    | Location to send metrics to.                             | no       
 endpoint > basic_auth | [basic_auth][]  | Configure basic_auth for authenticating to the endpoint. | no       
endpoint > parralelism | [parralelism][]  | Configure parralelism for the endpoint. | no
=======
 Hierarchy             | Block            | Description                                              | Required 
-----------------------|------------------|----------------------------------------------------------|----------
 persistence           | [persistence][]  | Configuration for persistence                            | no       
 endpoint              | [endpoint][]     | Location to send metrics to.                             | no       
 endpoint > basic_auth | [basic_auth][]   | Configure basic_auth for authenticating to the endpoint. | no       
 endpoint > tls_config | [tls_config][]   | Configure TLS settings for connecting to the endpoint.   | no

>>>>>>> 6366c18d

The `>` symbol indicates deeper levels of nesting. For example, `endpoint >
basic_auth` refers to a `basic_auth` block defined inside an
`endpoint` block.

[endpoint]: #endpoint-block
[basic_auth]: #basic_auth-block
[persistence]: #persistence-block
<<<<<<< HEAD
[parralelism]: #parralelism
=======
[tls_config]: #tls_config-block

>>>>>>> 6366c18d

### persistence block

The `persistence` block describes how often and at what limits to write to disk. Persistence settings
are shared for each `endpoint`.

The following arguments are supported:

 Name                   | Type       | Description                                                                  | Default | Required 
------------------------|------------|------------------------------------------------------------------------------|---------|----------
 `max_signals_to_batch` | `uint`     | The maximum number of signals before they are batched to disk.               | `10000` | no       
 `batch_interval`       | `duration` | How often to batch signals to disk if `max_signals_to_batch` is not reached. | `5s`    | no       


### endpoint block

The `endpoint` block describes a single location to send metrics to. Multiple
`endpoint` blocks can be provided to send metrics to multiple locations. Each
`endpoint` will have its own WAL folder.

The following arguments are supported:

<<<<<<< HEAD
 Name                 | Type          | Description                                                     | Default | Required 
----------------------|---------------|-----------------------------------------------------------------|---------|----------
 `url`                | `string`      | Full URL to send metrics to.                                    |         | yes      
 `bearer_token`        | `secret`      | Bearer token to authenticate with.                              |         | no
 `write_timeout`      | `duration`    | Timeout for requests made to the URL.                           | `"30s"` | no       
 `retry_backoff`      | `duration`    | How long to wait between retries.                               | `1s`    | no       
 `max_retry_attempts` | `uint`        | Maximum number of retries before dropping the batch.            | `0`     | no      
 `batch_count`        | `uint`        | How many series to queue in each queue.                         | `1000`  | no       
 `flush_interval`     | `duration`    | How long to wait until sending if `batch_count` is not trigger. | `1s`    | no       
 `external_labels`    | `map(string)` | Labels to add to metrics sent over the network.                 |         | no       
=======
 Name                 | Type          | Description                                                                                 | Default | Required 
----------------------|---------------|---------------------------------------------------------------------------------------------|---------|----------
 `url`                | `string`      | Full URL to send metrics to.                                                                |         | yes      
 `bearer_token`        | `secret`      | Bearer token to authenticate with.                                                          |         | no
 `write_timeout`      | `duration`    | Timeout for requests made to the URL.                                                       | `"30s"` | no       
 `retry_backoff`      | `duration`    | How long to wait between retries.                                                           | `1s`    | no       
 `max_retry_attempts` | `uint`        | Maximum number of retries before dropping the batch.                                        | `0`     | no      
 `batch_count`        | `uint`        | How many series to queue in each queue.                                                     | `1000`  | no       
 `flush_interval`     | `duration`    | How long to wait until sending if `batch_count` is not trigger.                             | `1s`    | no       
 `parallelism`        | `uint`        | How many parallel batches to write.                                                         | 10      | no       
 `external_labels`    | `map(string)` | Labels to add to metrics sent over the network.                                             |         | no       
 `enable_round_robin` | `bool`        | Use round robin load balancing when there are multiple IPs for a given endpoint. | `false` | no       

>>>>>>> 6366c18d

### basic_auth block

Name            | Type     | Description                              | Default | Required
----------------|----------|------------------------------------------|---------|---------
`password`      | `secret` | Basic auth password.                     |         | no
`username`      | `string` | Basic auth username.                     |         | no

<<<<<<< HEAD
### parralelism block

Name            | Type       | Description                                                                                                                        | Default | Required
----------------|------------|------------------------------------------------------------------------------------------------------------------------------------|---------|---------
`drift_scale_up_seconds`      | `int`      | The maximum amount of time between the timestamps of incoming signals and outgoing signals before increasing desired connections.  | `60`    | no
`drift_scale_down_seconds`    | `int`      | The minimum amount of time between the timestamps of incoming signals and outgoing signals before descreasing desired connections. | `30`    | no
`max_connections`    | `uint`     | The maximum number of desired connections.                                                                                         | `50`    | no
`min_connections`    | `uint`     | The minimum number of desired connections.                                                                                         | `2`     | no
`network_flush_interval`    | `duration` | The length of time that network successes and failures are kept for determining desired connections.                               | `1m`    | no
`desired_connections_lookback`    | `duration` | The length of time that previous desired connections are kept for determining desired connections.                                 | `5m`    | no
`desired_check_interval`    | `duration` | The length of time that between checking for desired connections.                                                                  | `5s`    | no
`allowed_network_error_percent`    | `float`    | The allowed error rate before scaling down.                                                                                        | `0.50`   | no

Parralelism determines when to scale up or down the number of desired connections. This is accomplished by a variety of inputs.
By determining the drift between the incoming and outgoing timestamps that will determine whether to increase or decrease the
desired connections. This is represented by `drift_scale_up_seconds` and `drift_scale_down_seconds`, if the drift is between these
two values then the value will stay the same. Network success and failures are recorded and kept in memory, this helps determine
the nature of the drift. For instance if the drift is increasing but the network failures are increasing we should not increase
desired connections since that would only increase load on the endpoint. The last major part is to prevent flapping of desired connections.
This is accomplished with the `desired_check_interval`, each time a desired connection is calculated it is added to a list, before actually changing the
desired connection the system will choose the highest value in the lookback. Example; for the past 5 minutes desired connections have been: [2,1,1] the check runs
and determines that the desired connections are 1, but will not change the value since the value 2 is still in the lookback. On the next check we have [1,1,1], 
now it will change to 1. In general the system is fast to increase and slow to decrease. 

=======
### tls_config block

Name                   | Type     | Description                                              | Default | Required
-----------------------|----------|----------------------------------------------------------|---------|---------
`ca_pem`               | `string` | CA PEM-encoded text to validate the server with.         |         | no
`cert_pem`             | `string` | Certificate PEM-encoded text for client authentication.  |         | no
`insecure_skip_verify` | `bool`   | Disables validation of the server certificate.           |         | no
`key_pem`              | `secret` | Key PEM-encoded text for client authentication.          |         | no
>>>>>>> 6366c18d

## Exported fields

The following fields are exported and can be referenced by other components:

Name | Type | Description
---- | ---- | -----------
`receiver` | `MetricsReceiver` | A value that other components can use to send metrics to.

## Component health

`prometheus.write.queue` is only reported as unhealthy if given an invalid
configuration. In those cases, exported fields are kept at their last healthy
values.

## Debug information

`prometheus.write.queue` does not expose any component-specific debug
information.

## Debug metrics

The following metrics are provided for backward compatibility.
They generally behave the same, but there are likely edge cases where they differ.

* `prometheus_remote_write_wal_storage_created_series_total` (counter): Total number of created
  series appended to the WAL.
* `prometheus_remote_write_wal_storage_removed_series_total` (counter): Total number of series
  removed from the WAL.
* `prometheus_remote_write_wal_samples_appended_total` (counter): Total number of samples
  appended to the WAL.
* `prometheus_remote_write_wal_exemplars_appended_total` (counter): Total number of exemplars
  appended to the WAL.
* `prometheus_remote_storage_samples_total` (counter): Total number of samples
  sent to remote storage.
* `prometheus_remote_storage_exemplars_total` (counter): Total number of
  exemplars sent to remote storage.
* `prometheus_remote_storage_metadata_total` (counter): Total number of
  metadata entries sent to remote storage.
* `prometheus_remote_storage_samples_failed_total` (counter): Total number of
  samples that failed to send to remote storage due to non-recoverable errors.
* `prometheus_remote_storage_exemplars_failed_total` (counter): Total number of
  exemplars that failed to send to remote storage due to non-recoverable errors.
* `prometheus_remote_storage_metadata_failed_total` (counter): Total number of
  metadata entries that failed to send to remote storage due to
  non-recoverable errors.
* `prometheus_remote_storage_samples_retries_total` (counter): Total number of
  samples that failed to send to remote storage but were retried due to
  recoverable errors.
* `prometheus_remote_storage_exemplars_retried_total` (counter): Total number of
  exemplars that failed to send to remote storage but were retried due to
  recoverable errors.
* `prometheus_remote_storage_metadata_retried_total` (counter): Total number of
  metadata entries that failed to send to remote storage but were retried due
  to recoverable errors.
* `prometheus_remote_storage_samples_dropped_total` (counter): Total number of
  samples which were dropped after being read from the WAL before being sent to
  remote_write because of an unknown reference ID.
* `prometheus_remote_storage_exemplars_dropped_total` (counter): Total number
  of exemplars that were dropped after being read from the WAL before being
  sent to remote_write because of an unknown reference ID.
* `prometheus_remote_storage_enqueue_retries_total` (counter): Total number of
  times enqueue has failed because a shard's queue was full.
* `prometheus_remote_storage_sent_batch_duration_seconds` (histogram): Duration
  of send calls to remote storage.
* `prometheus_remote_storage_queue_highest_sent_timestamp_seconds` (gauge):
  Unix timestamp of the latest WAL sample successfully sent by a queue.
* `prometheus_remote_storage_samples_in_total` (counter): Samples read into
  remote storage.
* `prometheus_remote_storage_exemplars_in_total` (counter): Exemplars read into
  remote storage.

Metrics that are new to `prometheus.write.queue`. These are highly subject to change.

* `alloy_queue_series_serializer_incoming_signals` (counter): Total number of series written to serialization.
* `alloy_queue_metadata_serializer_incoming_signals` (counter): Total number of metadata written to serialization.
* `alloy_queue_series_serializer_incoming_timestamp_seconds` (gauge): Highest timestamp of incoming series.
* `alloy_queue_series_serializer_errors` (gauge): Number of errors for series written to serializer.
* `alloy_queue_metadata_serializer_errors` (gauge): Number of errors for metadata written to serializer.
* `alloy_queue_series_network_timestamp_seconds` (gauge): Highest timestamp written to an endpoint.
* `alloy_queue_series_network_sent` (counter): Number of series sent successfully.
* `alloy_queue_metadata_network_sent` (counter): Number of metadata sent successfully.
* `alloy_queue_network_series_failed` (counter): Number of series failed.
* `alloy_queue_network_metadata_failed` (counter): Number of metadata failed.
* `alloy_queue_network_series_retried` (counter): Number of series retried due to network issues.
* `alloy_queue_network_metadata_retried` (counter): Number of metadata retried due to network issues.
* `alloy_queue_network_series_retried_429` (counter): Number of series retried due to status code 429.
* `alloy_queue_network_metadata_retried_429` (counter): Number of metadata retried due to status code 429.
* `alloy_queue_network_series_retried_5xx` (counter): Number of series retried due to status code 5xx.
* `alloy_queue_network_metadata_retried_5xx` (counter): Number of metadata retried due to status code 5xx.
* `alloy_queue_network_series_network_duration_seconds` (histogram): Duration writing series to endpoint.
* `alloy_queue_network_metadata_network_duration_seconds` (histogram): Duration writing metadata to endpoint.
* `alloy_queue_network_series_network_errors` (counter): Number of errors writing series to network.
* `alloy_queue_network_metadata_network_errors` (counter): Number of errors writing metadata to network.

## Examples

The following examples show you how to create `prometheus.write.queue` components that send metrics to different destinations.

### Send metrics to a local Mimir instance

You can create a `prometheus.write.queue` component that sends your metrics to a local Mimir instance:

```alloy
prometheus.write.queue "staging" {
  // Send metrics to a locally running Mimir.
  endpoint "mimir" {
    url = "http://mimir:9009/api/v1/push"

    basic_auth {
      username = "example-user"
      password = "example-password"
    }
  }
}

// Configure a prometheus.scrape component to send metrics to
// prometheus.write.queue component.
prometheus.scrape "demo" {
  targets = [
    // Collect metrics from the default HTTP listen address.
    {"__address__" = "127.0.0.1:12345"},
  ]
  forward_to = [prometheus.write.queue.staging.receiver]
}

```

## Technical details

`prometheus.write.queue` uses [snappy][] for compression.
`prometheus.write.queue` sends native histograms by default.
Any labels that start with `__` will be removed before sending to the endpoint.

### Data retention

Data is written to disk in blocks utilizing [snappy][] compression. These blocks are read on startup and resent if they are still within the TTL. 
Any data that has not been written to disk, or that is in the network queues is lost if {{< param "PRODUCT_NAME" >}} is restarted.

### Retries

`prometheus.write.queue`  will retry sending data if the following errors or HTTP status codes are returned:

 * Network errors. 
 * HTTP 429 errors. 
 * HTTP 5XX errors.
 
`prometheus.write.queue`  will  not retry sending data if any other unsuccessful status codes are returned. 

### Memory

`prometheus.write.queue` is meant to be memory efficient.
You can adjust the `max_signals_to_batch`, `parallelism`, and `batch_size` to control how much memory is used.
A higher `max_signals_to_batch` allows for more efficient disk compression.
A higher `parallelism` allows more parallel writes, and `batch_size` allows more data sent at one time.
This can allow greater throughput at the cost of more memory on both {{< param "PRODUCT_NAME" >}} and the endpoint.
The defaults are suitable for most common usages. 

<!-- START GENERATED COMPATIBLE COMPONENTS -->

## Compatible components

`prometheus.write.queue` has exports that can be consumed by the following components:

- Components that consume [Prometheus `MetricsReceiver`](../../../compatibility/#prometheus-metricsreceiver-consumers)

{{< admonition type="note" >}}
Connecting some components may not be sensible or components may require further configuration to make the connection work correctly.
Refer to the linked documentation for more details.
{{< /admonition >}}

<!-- END GENERATED COMPATIBLE COMPONENTS -->

[snappy]: https://en.wikipedia.org/wiki/Snappy_(compression)
[Stop]: ../../../../set-up/run/
[run]: ../../../cli/run/<|MERGE_RESOLUTION|>--- conflicted
+++ resolved
@@ -48,22 +48,13 @@
 The following blocks are supported inside the definition of
 `prometheus.write.queue`:
 
-<<<<<<< HEAD
- Hierarchy             | Block           | Description                                              | Required 
------------------------|-----------------|----------------------------------------------------------|----------
- persistence           | [persistence][] | Configuration for persistence                            | no       
- endpoint              | [endpoint][]    | Location to send metrics to.                             | no       
- endpoint > basic_auth | [basic_auth][]  | Configure basic_auth for authenticating to the endpoint. | no       
-endpoint > parralelism | [parralelism][]  | Configure parralelism for the endpoint. | no
-=======
- Hierarchy             | Block            | Description                                              | Required 
------------------------|------------------|----------------------------------------------------------|----------
- persistence           | [persistence][]  | Configuration for persistence                            | no       
- endpoint              | [endpoint][]     | Location to send metrics to.                             | no       
- endpoint > basic_auth | [basic_auth][]   | Configure basic_auth for authenticating to the endpoint. | no       
- endpoint > tls_config | [tls_config][]   | Configure TLS settings for connecting to the endpoint.   | no
-
->>>>>>> 6366c18d
+ Hierarchy             | Block           | Description                                               | Required 
+-----------------------|-----------------|-----------------------------------------------------------|----------
+ persistence           | [persistence][] | Configuration for persistence                             | no       
+ endpoint              | [endpoint][]    | Location to send metrics to.                              | no       
+ endpoint > basic_auth | [basic_auth][]  | Configure basic_auth for authenticating to the endpoint.  | no       
+ endpoint > tls_config | [tls_config][]  | Configure TLS settings for connecting to the endpoint.    | no
+ endpoint > parallelism | [parallelism][] | Configure parralelism for the endpoint.                   | no
 
 The `>` symbol indicates deeper levels of nesting. For example, `endpoint >
 basic_auth` refers to a `basic_auth` block defined inside an
@@ -72,12 +63,8 @@
 [endpoint]: #endpoint-block
 [basic_auth]: #basic_auth-block
 [persistence]: #persistence-block
-<<<<<<< HEAD
-[parralelism]: #parralelism
-=======
 [tls_config]: #tls_config-block
-
->>>>>>> 6366c18d
+[parallelism]: #parralelism
 
 ### persistence block
 
@@ -100,18 +87,6 @@
 
 The following arguments are supported:
 
-<<<<<<< HEAD
- Name                 | Type          | Description                                                     | Default | Required 
-----------------------|---------------|-----------------------------------------------------------------|---------|----------
- `url`                | `string`      | Full URL to send metrics to.                                    |         | yes      
- `bearer_token`        | `secret`      | Bearer token to authenticate with.                              |         | no
- `write_timeout`      | `duration`    | Timeout for requests made to the URL.                           | `"30s"` | no       
- `retry_backoff`      | `duration`    | How long to wait between retries.                               | `1s`    | no       
- `max_retry_attempts` | `uint`        | Maximum number of retries before dropping the batch.            | `0`     | no      
- `batch_count`        | `uint`        | How many series to queue in each queue.                         | `1000`  | no       
- `flush_interval`     | `duration`    | How long to wait until sending if `batch_count` is not trigger. | `1s`    | no       
- `external_labels`    | `map(string)` | Labels to add to metrics sent over the network.                 |         | no       
-=======
  Name                 | Type          | Description                                                                                 | Default | Required 
 ----------------------|---------------|---------------------------------------------------------------------------------------------|---------|----------
  `url`                | `string`      | Full URL to send metrics to.                                                                |         | yes      
@@ -121,11 +96,9 @@
  `max_retry_attempts` | `uint`        | Maximum number of retries before dropping the batch.                                        | `0`     | no      
  `batch_count`        | `uint`        | How many series to queue in each queue.                                                     | `1000`  | no       
  `flush_interval`     | `duration`    | How long to wait until sending if `batch_count` is not trigger.                             | `1s`    | no       
- `parallelism`        | `uint`        | How many parallel batches to write.                                                         | 10      | no       
  `external_labels`    | `map(string)` | Labels to add to metrics sent over the network.                                             |         | no       
  `enable_round_robin` | `bool`        | Use round robin load balancing when there are multiple IPs for a given endpoint. | `false` | no       
 
->>>>>>> 6366c18d
 
 ### basic_auth block
 
@@ -134,8 +107,17 @@
 `password`      | `secret` | Basic auth password.                     |         | no
 `username`      | `string` | Basic auth username.                     |         | no
 
-<<<<<<< HEAD
-### parralelism block
+### tls_config block
+
+Name                   | Type     | Description                                              | Default | Required
+-----------------------|----------|----------------------------------------------------------|---------|---------
+`ca_pem`               | `string` | CA PEM-encoded text to validate the server with.         |         | no
+`cert_pem`             | `string` | Certificate PEM-encoded text for client authentication.  |         | no
+`insecure_skip_verify` | `bool`   | Disables validation of the server certificate.           |         | no
+`key_pem`              | `secret` | Key PEM-encoded text for client authentication.          |         | no
+
+
+### parallelism block
 
 Name            | Type       | Description                                                                                                                        | Default | Required
 ----------------|------------|------------------------------------------------------------------------------------------------------------------------------------|---------|---------
@@ -156,19 +138,8 @@
 desired connections since that would only increase load on the endpoint. The last major part is to prevent flapping of desired connections.
 This is accomplished with the `desired_check_interval`, each time a desired connection is calculated it is added to a list, before actually changing the
 desired connection the system will choose the highest value in the lookback. Example; for the past 5 minutes desired connections have been: [2,1,1] the check runs
-and determines that the desired connections are 1, but will not change the value since the value 2 is still in the lookback. On the next check we have [1,1,1], 
-now it will change to 1. In general the system is fast to increase and slow to decrease. 
-
-=======
-### tls_config block
-
-Name                   | Type     | Description                                              | Default | Required
------------------------|----------|----------------------------------------------------------|---------|---------
-`ca_pem`               | `string` | CA PEM-encoded text to validate the server with.         |         | no
-`cert_pem`             | `string` | Certificate PEM-encoded text for client authentication.  |         | no
-`insecure_skip_verify` | `bool`   | Disables validation of the server certificate.           |         | no
-`key_pem`              | `secret` | Key PEM-encoded text for client authentication.          |         | no
->>>>>>> 6366c18d
+and determines that the desired connections are 1, but will not change the value since the value 2 is still in the lookback. On the next check we have [1,1,1],
+now it will change to 1. In general the system is fast to increase and slow to decrease.
 
 ## Exported fields
 
