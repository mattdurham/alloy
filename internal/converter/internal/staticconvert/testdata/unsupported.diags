--- conflicted
+++ resolved
@@ -1,16 +1,10 @@
 (Error) The converter does not support handling integrations which are not being scraped: mssql.
 (Error) mapping_config is not supported in statsd_exporter integrations config
-<<<<<<< HEAD
+(Error) The service_graphs processor for traces has no direct Alloy equivalent. This configuration appends metrics to the /metrics endpoint of the agent which is not possible in Alloy. Alternatively, you can use the otelcol.connector.servicegraph component to build a pipeline which generates and forwards service graph metrics.
 (Error) automatic_logging for traces has no direct Alloy equivalent. A best effort translation can be made which only outputs to stdout and not directly to loki by bypassing errors.
+(Error) Cannot convert using configuration including spanmetrics handler_endpoint. No equivalent exists for exposing a known /metrics endpoint. You can use metrics_instance instead to enabled conversion.
 (Warning) Please review your agent command line flags and ensure they are set in your Alloy config file where necessary.
 (Error) The converter does not support converting the provided grpc_tls_config server config: Alloy does not have a gRPC server to configure.
-=======
-(Error) The service_graphs processor for traces has no direct flow equivalent. This configuration appends metrics to the /metrics endpoint of the agent which is not possible in flow. Alternatively, you can use the otelcol.connector.servicegraph component to build a pipeline which generates and forwards service graph metrics.
-(Error) automatic_logging for traces has no direct flow equivalent. A best effort translation can be made which only outputs to stdout and not directly to loki by bypassing errors.
-(Error) Cannot convert using configuration including spanmetrics handler_endpoint. No equivalent exists for exposing a known /metrics endpoint. You can use metrics_instance instead to enabled conversion.
-(Warning) Please review your agent command line flags and ensure they are set in your Flow mode config file where necessary.
-(Error) The converter does not support converting the provided grpc_tls_config server config: flow mode does not have a gRPC server to configure.
->>>>>>> 2e95228c
 (Error) The converter does not support converting the provided prefer_server_cipher_suites server config.
 (Warning) The converter does not support converting the provided metrics wal_directory config: Use the run command flag --storage.path instead.
 (Warning) disabled integrations do nothing and are not included in the output: node_exporter.
