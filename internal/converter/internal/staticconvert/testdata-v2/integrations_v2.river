--- conflicted
+++ resolved
@@ -30,15 +30,13 @@
 		max_allowed_payload_size = "4MiB786KiB832B"
 
 		rate_limiting {
-			enabled    = true
 			rate       = 100
 			burst_size = 50
 		}
 	}
 
 	sourcemaps {
-		download_from_origins = ["*"]
-		download_timeout      = "1s"
+		download = false
 	}
 
 	output {
@@ -685,33 +683,6 @@
 	job_name   = "integrations/apache2"
 }
 
-<<<<<<< HEAD
-=======
-faro.receiver "integrations_app_agent_receiver" {
-	extra_log_labels = {}
-
-	server {
-		listen_address           = "localhost"
-		listen_port              = 55678
-		max_allowed_payload_size = "4MiB786KiB832B"
-
-		rate_limiting {
-			rate       = 100
-			burst_size = 50
-		}
-	}
-
-	sourcemaps {
-		download = false
-	}
-
-	output {
-		logs   = [loki.write.logs_log_config.receiver]
-		traces = []
-	}
-}
-
->>>>>>> 514c541a
 prometheus.exporter.blackbox "integrations_blackbox" {
 	config = "modules:\n  http_2xx:\n    prober: http\n    timeout: 5s\n    http:\n      method: POST\n      headers:\n        Content-Type: application/json\n      body: '{}'\n      preferred_ip_protocol: ip4\n"
 
