package build

import (
	"strings"

	"github.com/grafana/agent/internal/converter/diag"
	"github.com/grafana/agent/internal/static/config"
<<<<<<< HEAD
	agent_exporter "github.com/grafana/agent/internal/static/integrations/agent"
	"github.com/grafana/agent/internal/static/integrations/apache_http"
	"github.com/grafana/agent/internal/static/integrations/azure_exporter"
	"github.com/grafana/agent/internal/static/integrations/blackbox_exporter"
	"github.com/grafana/agent/internal/static/integrations/cadvisor"
	"github.com/grafana/agent/internal/static/integrations/cloudwatch_exporter"
	int_config "github.com/grafana/agent/internal/static/integrations/config"
	"github.com/grafana/agent/internal/static/integrations/consul_exporter"
	"github.com/grafana/agent/internal/static/integrations/dnsmasq_exporter"
	"github.com/grafana/agent/internal/static/integrations/elasticsearch_exporter"
	"github.com/grafana/agent/internal/static/integrations/gcp_exporter"
	"github.com/grafana/agent/internal/static/integrations/github_exporter"
	"github.com/grafana/agent/internal/static/integrations/kafka_exporter"
	"github.com/grafana/agent/internal/static/integrations/memcached_exporter"
	"github.com/grafana/agent/internal/static/integrations/mongodb_exporter"
	mssql_exporter "github.com/grafana/agent/internal/static/integrations/mssql"
	"github.com/grafana/agent/internal/static/integrations/mysqld_exporter"
	"github.com/grafana/agent/internal/static/integrations/node_exporter"
	"github.com/grafana/agent/internal/static/integrations/oracledb_exporter"
	"github.com/grafana/agent/internal/static/integrations/postgres_exporter"
	"github.com/grafana/agent/internal/static/integrations/process_exporter"
	"github.com/grafana/agent/internal/static/integrations/redis_exporter"
	"github.com/grafana/agent/internal/static/integrations/snmp_exporter"
	"github.com/grafana/agent/internal/static/integrations/snowflake_exporter"
	"github.com/grafana/agent/internal/static/integrations/squid_exporter"
	"github.com/grafana/agent/internal/static/integrations/statsd_exporter"
	agent_exporter_v2 "github.com/grafana/agent/internal/static/integrations/v2/agent"
	apache_exporter_v2 "github.com/grafana/agent/internal/static/integrations/v2/apache_http"
	app_agent_receiver_v2 "github.com/grafana/agent/internal/static/integrations/v2/app_agent_receiver"
	blackbox_exporter_v2 "github.com/grafana/agent/internal/static/integrations/v2/blackbox_exporter"
	common_v2 "github.com/grafana/agent/internal/static/integrations/v2/common"
	eventhandler_v2 "github.com/grafana/agent/internal/static/integrations/v2/eventhandler"
	metricsutils_v2 "github.com/grafana/agent/internal/static/integrations/v2/metricsutils"
	snmp_exporter_v2 "github.com/grafana/agent/internal/static/integrations/v2/snmp_exporter"
	"github.com/grafana/agent/internal/static/integrations/windows_exporter"
	"github.com/grafana/river/scanner"
=======
>>>>>>> a7153e4b
	"github.com/grafana/river/token/builder"
)

type ConfigBuilder struct {
	f         *builder.File
	diags     *diag.Diagnostics
	cfg       *config.Config
	globalCtx *GlobalContext
}

func NewConfigBuilder(f *builder.File, diags *diag.Diagnostics, cfg *config.Config, globalCtx *GlobalContext) *ConfigBuilder {
	return &ConfigBuilder{
		f:         f,
		diags:     diags,
		cfg:       cfg,
		globalCtx: globalCtx,
	}
}

func (b *ConfigBuilder) Build() {
	b.appendLogging(b.cfg.Server)
	b.appendServer(b.cfg.Server)
	b.appendIntegrations()
<<<<<<< HEAD
}

func (b *IntegrationsConfigBuilder) appendIntegrations() {
	switch b.cfg.Integrations.Version {
	case config.IntegrationsVersion1:
		b.appendV1Integrations()
	case config.IntegrationsVersion2:
		b.appendV2Integrations()
	default:
		panic(fmt.Sprintf("unknown integrations version %d", b.cfg.Integrations.Version))
	}
}

func (b *IntegrationsConfigBuilder) appendV1Integrations() {
	for _, integration := range b.cfg.Integrations.ConfigV1.Integrations {
		if !integration.Common.Enabled {
			continue
		}

		scrapeIntegration := b.cfg.Integrations.ConfigV1.ScrapeIntegrations
		if integration.Common.ScrapeIntegration != nil {
			scrapeIntegration = *integration.Common.ScrapeIntegration
		}

		if !scrapeIntegration {
			b.diags.Add(diag.SeverityLevelError, fmt.Sprintf("The converter does not support handling integrations which are not being scraped: %s.", integration.Name()))
			continue
		}

		var exports discovery.Exports
		switch itg := integration.Config.(type) {
		case *agent_exporter.Config:
			exports = b.appendAgentExporter(itg)
		case *apache_http.Config:
			exports = b.appendApacheExporter(itg)
		case *node_exporter.Config:
			exports = b.appendNodeExporter(itg, nil)
		case *blackbox_exporter.Config:
			exports = b.appendBlackboxExporter(itg)
		case *cloudwatch_exporter.Config:
			exports = b.appendCloudwatchExporter(itg, nil)
		case *consul_exporter.Config:
			exports = b.appendConsulExporter(itg, nil)
		case *dnsmasq_exporter.Config:
			exports = b.appendDnsmasqExporter(itg, nil)
		case *elasticsearch_exporter.Config:
			exports = b.appendElasticsearchExporter(itg, nil)
		case *gcp_exporter.Config:
			exports = b.appendGcpExporter(itg, nil)
		case *github_exporter.Config:
			exports = b.appendGithubExporter(itg, nil)
		case *kafka_exporter.Config:
			exports = b.appendKafkaExporter(itg, nil)
		case *memcached_exporter.Config:
			exports = b.appendMemcachedExporter(itg, nil)
		case *mongodb_exporter.Config:
			exports = b.appendMongodbExporter(itg, nil)
		case *mssql_exporter.Config:
			exports = b.appendMssqlExporter(itg, nil)
		case *mysqld_exporter.Config:
			exports = b.appendMysqldExporter(itg, nil)
		case *oracledb_exporter.Config:
			exports = b.appendOracledbExporter(itg, nil)
		case *postgres_exporter.Config:
			exports = b.appendPostgresExporter(itg, nil)
		case *process_exporter.Config:
			exports = b.appendProcessExporter(itg, nil)
		case *redis_exporter.Config:
			exports = b.appendRedisExporter(itg, nil)
		case *snmp_exporter.Config:
			exports = b.appendSnmpExporter(itg)
		case *snowflake_exporter.Config:
			exports = b.appendSnowflakeExporter(itg, nil)
		case *squid_exporter.Config:
			exports = b.appendSquidExporter(itg, nil)
		case *statsd_exporter.Config:
			exports = b.appendStatsdExporter(itg, nil)
		case *windows_exporter.Config:
			exports = b.appendWindowsExporter(itg, nil)
		case *azure_exporter.Config:
			exports = b.appendAzureExporter(itg, nil)
		case *cadvisor.Config:
			exports = b.appendCadvisorExporter(itg, nil)
		}

		if len(exports.Targets) > 0 {
			b.appendExporter(&integration.Common, integration.Name(), exports.Targets)
		}
	}
}

func (b *IntegrationsConfigBuilder) appendExporter(commonConfig *int_config.Common, name string, extraTargets []discovery.Target) {
	var relabelConfigs []*relabel.Config
	if commonConfig.InstanceKey != nil {
		defaultConfig := relabel.DefaultRelabelConfig
		relabelConfig := &defaultConfig
		relabelConfig.TargetLabel = "instance"
		relabelConfig.Replacement = *commonConfig.InstanceKey

		relabelConfigs = append(relabelConfigs, relabelConfig)
	}

	if relabelConfig := b.getJobRelabelConfig(name, commonConfig.RelabelConfigs); relabelConfig != nil {
		relabelConfigs = append(relabelConfigs, b.getJobRelabelConfig(name, commonConfig.RelabelConfigs))
	}

	scrapeConfig := prom_config.DefaultScrapeConfig
	scrapeConfig.JobName = b.formatJobName(name, nil)
	scrapeConfig.RelabelConfigs = append(commonConfig.RelabelConfigs, relabelConfigs...)
	scrapeConfig.MetricRelabelConfigs = commonConfig.MetricRelabelConfigs
	scrapeConfig.HTTPClientConfig.TLSConfig = b.cfg.Integrations.ConfigV1.TLSConfig

	scrapeConfig.ScrapeInterval = model.Duration(commonConfig.ScrapeInterval)
	if commonConfig.ScrapeInterval == 0 {
		scrapeConfig.ScrapeInterval = b.cfg.Integrations.ConfigV1.PrometheusGlobalConfig.ScrapeInterval
	}

	scrapeConfig.ScrapeTimeout = model.Duration(commonConfig.ScrapeTimeout)
	if commonConfig.ScrapeTimeout == 0 {
		scrapeConfig.ScrapeTimeout = b.cfg.Integrations.ConfigV1.PrometheusGlobalConfig.ScrapeTimeout
	}

	scrapeConfigs := []*prom_config.ScrapeConfig{&scrapeConfig}

	promConfig := &prom_config.Config{
		GlobalConfig:       b.cfg.Integrations.ConfigV1.PrometheusGlobalConfig,
		ScrapeConfigs:      scrapeConfigs,
		RemoteWriteConfigs: b.cfg.Integrations.ConfigV1.PrometheusRemoteWrite,
	}

	if len(b.cfg.Integrations.ConfigV1.PrometheusRemoteWrite) == 0 {
		b.diags.Add(diag.SeverityLevelError, "The converter does not support handling integrations which are not connected to a remote_write.")
	}

	jobNameToCompLabelsFunc := func(jobName string) string {
		return b.jobNameToCompLabel(jobName)
	}

	b.diags.AddAll(prometheusconvert.AppendAllNested(b.f, promConfig, jobNameToCompLabelsFunc, extraTargets, b.globalCtx.RemoteWriteExports))
	b.globalCtx.InitializeRemoteWriteExports()
}

func (b *IntegrationsConfigBuilder) appendV2Integrations() {
	for _, integration := range b.cfg.Integrations.ConfigV2.Configs {
		var exports discovery.Exports
		var commonConfig common_v2.MetricsConfig

		switch itg := integration.(type) {
		case *agent_exporter_v2.Config:
			exports = b.appendAgentExporterV2(itg)
			commonConfig = itg.Common
		case *apache_exporter_v2.Config:
			exports = b.appendApacheExporterV2(itg)
			commonConfig = itg.Common
		case *app_agent_receiver_v2.Config:
			b.appendAppAgentReceiverV2(itg)
			commonConfig = itg.Common
		case *blackbox_exporter_v2.Config:
			exports = b.appendBlackboxExporterV2(itg)
			commonConfig = itg.Common
		case *eventhandler_v2.Config:
			b.appendEventHandlerV2(itg)
		case *snmp_exporter_v2.Config:
			exports = b.appendSnmpExporterV2(itg)
			commonConfig = itg.Common
		case *metricsutils_v2.ConfigShim:
			commonConfig = itg.Common
			switch v1_itg := itg.Orig.(type) {
			case *azure_exporter.Config:
				exports = b.appendAzureExporter(v1_itg, itg.Common.InstanceKey)
			case *cadvisor.Config:
				exports = b.appendCadvisorExporter(v1_itg, itg.Common.InstanceKey)
			case *cloudwatch_exporter.Config:
				exports = b.appendCloudwatchExporter(v1_itg, itg.Common.InstanceKey)
			case *consul_exporter.Config:
				exports = b.appendConsulExporter(v1_itg, itg.Common.InstanceKey)
			case *dnsmasq_exporter.Config:
				exports = b.appendDnsmasqExporter(v1_itg, itg.Common.InstanceKey)
			case *elasticsearch_exporter.Config:
				exports = b.appendElasticsearchExporter(v1_itg, itg.Common.InstanceKey)
			case *gcp_exporter.Config:
				exports = b.appendGcpExporter(v1_itg, itg.Common.InstanceKey)
			case *github_exporter.Config:
				exports = b.appendGithubExporter(v1_itg, itg.Common.InstanceKey)
			case *kafka_exporter.Config:
				exports = b.appendKafkaExporter(v1_itg, itg.Common.InstanceKey)
			case *memcached_exporter.Config:
				exports = b.appendMemcachedExporter(v1_itg, itg.Common.InstanceKey)
			case *mongodb_exporter.Config:
				exports = b.appendMongodbExporter(v1_itg, itg.Common.InstanceKey)
			case *mssql_exporter.Config:
				exports = b.appendMssqlExporter(v1_itg, itg.Common.InstanceKey)
			case *mysqld_exporter.Config:
				exports = b.appendMysqldExporter(v1_itg, itg.Common.InstanceKey)
			case *node_exporter.Config:
				exports = b.appendNodeExporter(v1_itg, itg.Common.InstanceKey)
			case *oracledb_exporter.Config:
				exports = b.appendOracledbExporter(v1_itg, itg.Common.InstanceKey)
			case *postgres_exporter.Config:
				exports = b.appendPostgresExporter(v1_itg, itg.Common.InstanceKey)
			case *process_exporter.Config:
				exports = b.appendProcessExporter(v1_itg, itg.Common.InstanceKey)
			case *redis_exporter.Config:
				exports = b.appendRedisExporter(v1_itg, itg.Common.InstanceKey)
			case *snowflake_exporter.Config:
				exports = b.appendSnowflakeExporter(v1_itg, itg.Common.InstanceKey)
			case *squid_exporter.Config:
				exports = b.appendSquidExporter(v1_itg, itg.Common.InstanceKey)
			case *statsd_exporter.Config:
				exports = b.appendStatsdExporter(v1_itg, itg.Common.InstanceKey)
			case *windows_exporter.Config:
				exports = b.appendWindowsExporter(v1_itg, itg.Common.InstanceKey)
			}
		}

		if len(exports.Targets) > 0 {
			b.appendExporterV2(&commonConfig, integration.Name(), exports.Targets)
		}
	}
}

func (b *IntegrationsConfigBuilder) appendExporterV2(commonConfig *common_v2.MetricsConfig, name string, extraTargets []discovery.Target) {
	var relabelConfigs []*relabel.Config

	for _, extraLabel := range commonConfig.ExtraLabels {
		defaultConfig := relabel.DefaultRelabelConfig
		relabelConfig := &defaultConfig
		relabelConfig.SourceLabels = []model.LabelName{"__address__"}
		relabelConfig.TargetLabel = extraLabel.Name
		relabelConfig.Replacement = extraLabel.Value

		relabelConfigs = append(relabelConfigs, relabelConfig)
	}

	if commonConfig.InstanceKey != nil {
		defaultConfig := relabel.DefaultRelabelConfig
		relabelConfig := &defaultConfig
		relabelConfig.TargetLabel = "instance"
		relabelConfig.Replacement = *commonConfig.InstanceKey

		relabelConfigs = append(relabelConfigs, relabelConfig)
	}

	if relabelConfig := b.getJobRelabelConfig(name, commonConfig.Autoscrape.RelabelConfigs); relabelConfig != nil {
		relabelConfigs = append(relabelConfigs, relabelConfig)
	}

	commonConfig.ApplyDefaults(b.cfg.Integrations.ConfigV2.Metrics.Autoscrape)
	scrapeConfig := prom_config.DefaultScrapeConfig
	scrapeConfig.JobName = b.formatJobName(name, commonConfig.InstanceKey)
	scrapeConfig.RelabelConfigs = append(commonConfig.Autoscrape.RelabelConfigs, relabelConfigs...)
	scrapeConfig.MetricRelabelConfigs = commonConfig.Autoscrape.MetricRelabelConfigs
	scrapeConfig.ScrapeInterval = commonConfig.Autoscrape.ScrapeInterval
	scrapeConfig.ScrapeTimeout = commonConfig.Autoscrape.ScrapeTimeout

	scrapeConfigs := []*prom_config.ScrapeConfig{&scrapeConfig}

	var remoteWriteExports *remotewrite.Exports
	for _, metrics := range b.cfg.Metrics.Configs {
		if metrics.Name == commonConfig.Autoscrape.MetricsInstance {
			// This must match the name of the existing remote write config in the metrics config:
			label, err := scanner.SanitizeIdentifier("metrics_" + metrics.Name)
			if err != nil {
				b.diags.Add(diag.SeverityLevelCritical, fmt.Sprintf("failed to sanitize job name: %s", err))
			}

			remoteWriteExports = &remotewrite.Exports{
				Receiver: common.ConvertAppendable{Expr: "prometheus.remote_write." + label + ".receiver"},
			}
			break
		}
	}

	if remoteWriteExports == nil {
		b.diags.Add(diag.SeverityLevelCritical, fmt.Sprintf("integration %s is looking for an undefined metrics config: %s", name, commonConfig.Autoscrape.MetricsInstance))
	}

	promConfig := &prom_config.Config{
		GlobalConfig:  b.cfg.Metrics.Global.Prometheus,
		ScrapeConfigs: scrapeConfigs,
	}

	jobNameToCompLabelsFunc := func(jobName string) string {
		return b.jobNameToCompLabel(jobName)
	}

	// Need to pass in the remote write reference from the metrics config here:
	b.diags.AddAll(prometheusconvert.AppendAllNested(b.f, promConfig, jobNameToCompLabelsFunc, extraTargets, remoteWriteExports))
=======
	b.appendTraces()
>>>>>>> a7153e4b
}

func splitByCommaNullOnEmpty(s string) []string {
	if s == "" {
		return nil
	}

	return strings.Split(s, ",")
}<|MERGE_RESOLUTION|>--- conflicted
+++ resolved
@@ -5,45 +5,6 @@
 
 	"github.com/grafana/agent/internal/converter/diag"
 	"github.com/grafana/agent/internal/static/config"
-<<<<<<< HEAD
-	agent_exporter "github.com/grafana/agent/internal/static/integrations/agent"
-	"github.com/grafana/agent/internal/static/integrations/apache_http"
-	"github.com/grafana/agent/internal/static/integrations/azure_exporter"
-	"github.com/grafana/agent/internal/static/integrations/blackbox_exporter"
-	"github.com/grafana/agent/internal/static/integrations/cadvisor"
-	"github.com/grafana/agent/internal/static/integrations/cloudwatch_exporter"
-	int_config "github.com/grafana/agent/internal/static/integrations/config"
-	"github.com/grafana/agent/internal/static/integrations/consul_exporter"
-	"github.com/grafana/agent/internal/static/integrations/dnsmasq_exporter"
-	"github.com/grafana/agent/internal/static/integrations/elasticsearch_exporter"
-	"github.com/grafana/agent/internal/static/integrations/gcp_exporter"
-	"github.com/grafana/agent/internal/static/integrations/github_exporter"
-	"github.com/grafana/agent/internal/static/integrations/kafka_exporter"
-	"github.com/grafana/agent/internal/static/integrations/memcached_exporter"
-	"github.com/grafana/agent/internal/static/integrations/mongodb_exporter"
-	mssql_exporter "github.com/grafana/agent/internal/static/integrations/mssql"
-	"github.com/grafana/agent/internal/static/integrations/mysqld_exporter"
-	"github.com/grafana/agent/internal/static/integrations/node_exporter"
-	"github.com/grafana/agent/internal/static/integrations/oracledb_exporter"
-	"github.com/grafana/agent/internal/static/integrations/postgres_exporter"
-	"github.com/grafana/agent/internal/static/integrations/process_exporter"
-	"github.com/grafana/agent/internal/static/integrations/redis_exporter"
-	"github.com/grafana/agent/internal/static/integrations/snmp_exporter"
-	"github.com/grafana/agent/internal/static/integrations/snowflake_exporter"
-	"github.com/grafana/agent/internal/static/integrations/squid_exporter"
-	"github.com/grafana/agent/internal/static/integrations/statsd_exporter"
-	agent_exporter_v2 "github.com/grafana/agent/internal/static/integrations/v2/agent"
-	apache_exporter_v2 "github.com/grafana/agent/internal/static/integrations/v2/apache_http"
-	app_agent_receiver_v2 "github.com/grafana/agent/internal/static/integrations/v2/app_agent_receiver"
-	blackbox_exporter_v2 "github.com/grafana/agent/internal/static/integrations/v2/blackbox_exporter"
-	common_v2 "github.com/grafana/agent/internal/static/integrations/v2/common"
-	eventhandler_v2 "github.com/grafana/agent/internal/static/integrations/v2/eventhandler"
-	metricsutils_v2 "github.com/grafana/agent/internal/static/integrations/v2/metricsutils"
-	snmp_exporter_v2 "github.com/grafana/agent/internal/static/integrations/v2/snmp_exporter"
-	"github.com/grafana/agent/internal/static/integrations/windows_exporter"
-	"github.com/grafana/river/scanner"
-=======
->>>>>>> a7153e4b
 	"github.com/grafana/river/token/builder"
 )
 
@@ -67,298 +28,7 @@
 	b.appendLogging(b.cfg.Server)
 	b.appendServer(b.cfg.Server)
 	b.appendIntegrations()
-<<<<<<< HEAD
-}
-
-func (b *IntegrationsConfigBuilder) appendIntegrations() {
-	switch b.cfg.Integrations.Version {
-	case config.IntegrationsVersion1:
-		b.appendV1Integrations()
-	case config.IntegrationsVersion2:
-		b.appendV2Integrations()
-	default:
-		panic(fmt.Sprintf("unknown integrations version %d", b.cfg.Integrations.Version))
-	}
-}
-
-func (b *IntegrationsConfigBuilder) appendV1Integrations() {
-	for _, integration := range b.cfg.Integrations.ConfigV1.Integrations {
-		if !integration.Common.Enabled {
-			continue
-		}
-
-		scrapeIntegration := b.cfg.Integrations.ConfigV1.ScrapeIntegrations
-		if integration.Common.ScrapeIntegration != nil {
-			scrapeIntegration = *integration.Common.ScrapeIntegration
-		}
-
-		if !scrapeIntegration {
-			b.diags.Add(diag.SeverityLevelError, fmt.Sprintf("The converter does not support handling integrations which are not being scraped: %s.", integration.Name()))
-			continue
-		}
-
-		var exports discovery.Exports
-		switch itg := integration.Config.(type) {
-		case *agent_exporter.Config:
-			exports = b.appendAgentExporter(itg)
-		case *apache_http.Config:
-			exports = b.appendApacheExporter(itg)
-		case *node_exporter.Config:
-			exports = b.appendNodeExporter(itg, nil)
-		case *blackbox_exporter.Config:
-			exports = b.appendBlackboxExporter(itg)
-		case *cloudwatch_exporter.Config:
-			exports = b.appendCloudwatchExporter(itg, nil)
-		case *consul_exporter.Config:
-			exports = b.appendConsulExporter(itg, nil)
-		case *dnsmasq_exporter.Config:
-			exports = b.appendDnsmasqExporter(itg, nil)
-		case *elasticsearch_exporter.Config:
-			exports = b.appendElasticsearchExporter(itg, nil)
-		case *gcp_exporter.Config:
-			exports = b.appendGcpExporter(itg, nil)
-		case *github_exporter.Config:
-			exports = b.appendGithubExporter(itg, nil)
-		case *kafka_exporter.Config:
-			exports = b.appendKafkaExporter(itg, nil)
-		case *memcached_exporter.Config:
-			exports = b.appendMemcachedExporter(itg, nil)
-		case *mongodb_exporter.Config:
-			exports = b.appendMongodbExporter(itg, nil)
-		case *mssql_exporter.Config:
-			exports = b.appendMssqlExporter(itg, nil)
-		case *mysqld_exporter.Config:
-			exports = b.appendMysqldExporter(itg, nil)
-		case *oracledb_exporter.Config:
-			exports = b.appendOracledbExporter(itg, nil)
-		case *postgres_exporter.Config:
-			exports = b.appendPostgresExporter(itg, nil)
-		case *process_exporter.Config:
-			exports = b.appendProcessExporter(itg, nil)
-		case *redis_exporter.Config:
-			exports = b.appendRedisExporter(itg, nil)
-		case *snmp_exporter.Config:
-			exports = b.appendSnmpExporter(itg)
-		case *snowflake_exporter.Config:
-			exports = b.appendSnowflakeExporter(itg, nil)
-		case *squid_exporter.Config:
-			exports = b.appendSquidExporter(itg, nil)
-		case *statsd_exporter.Config:
-			exports = b.appendStatsdExporter(itg, nil)
-		case *windows_exporter.Config:
-			exports = b.appendWindowsExporter(itg, nil)
-		case *azure_exporter.Config:
-			exports = b.appendAzureExporter(itg, nil)
-		case *cadvisor.Config:
-			exports = b.appendCadvisorExporter(itg, nil)
-		}
-
-		if len(exports.Targets) > 0 {
-			b.appendExporter(&integration.Common, integration.Name(), exports.Targets)
-		}
-	}
-}
-
-func (b *IntegrationsConfigBuilder) appendExporter(commonConfig *int_config.Common, name string, extraTargets []discovery.Target) {
-	var relabelConfigs []*relabel.Config
-	if commonConfig.InstanceKey != nil {
-		defaultConfig := relabel.DefaultRelabelConfig
-		relabelConfig := &defaultConfig
-		relabelConfig.TargetLabel = "instance"
-		relabelConfig.Replacement = *commonConfig.InstanceKey
-
-		relabelConfigs = append(relabelConfigs, relabelConfig)
-	}
-
-	if relabelConfig := b.getJobRelabelConfig(name, commonConfig.RelabelConfigs); relabelConfig != nil {
-		relabelConfigs = append(relabelConfigs, b.getJobRelabelConfig(name, commonConfig.RelabelConfigs))
-	}
-
-	scrapeConfig := prom_config.DefaultScrapeConfig
-	scrapeConfig.JobName = b.formatJobName(name, nil)
-	scrapeConfig.RelabelConfigs = append(commonConfig.RelabelConfigs, relabelConfigs...)
-	scrapeConfig.MetricRelabelConfigs = commonConfig.MetricRelabelConfigs
-	scrapeConfig.HTTPClientConfig.TLSConfig = b.cfg.Integrations.ConfigV1.TLSConfig
-
-	scrapeConfig.ScrapeInterval = model.Duration(commonConfig.ScrapeInterval)
-	if commonConfig.ScrapeInterval == 0 {
-		scrapeConfig.ScrapeInterval = b.cfg.Integrations.ConfigV1.PrometheusGlobalConfig.ScrapeInterval
-	}
-
-	scrapeConfig.ScrapeTimeout = model.Duration(commonConfig.ScrapeTimeout)
-	if commonConfig.ScrapeTimeout == 0 {
-		scrapeConfig.ScrapeTimeout = b.cfg.Integrations.ConfigV1.PrometheusGlobalConfig.ScrapeTimeout
-	}
-
-	scrapeConfigs := []*prom_config.ScrapeConfig{&scrapeConfig}
-
-	promConfig := &prom_config.Config{
-		GlobalConfig:       b.cfg.Integrations.ConfigV1.PrometheusGlobalConfig,
-		ScrapeConfigs:      scrapeConfigs,
-		RemoteWriteConfigs: b.cfg.Integrations.ConfigV1.PrometheusRemoteWrite,
-	}
-
-	if len(b.cfg.Integrations.ConfigV1.PrometheusRemoteWrite) == 0 {
-		b.diags.Add(diag.SeverityLevelError, "The converter does not support handling integrations which are not connected to a remote_write.")
-	}
-
-	jobNameToCompLabelsFunc := func(jobName string) string {
-		return b.jobNameToCompLabel(jobName)
-	}
-
-	b.diags.AddAll(prometheusconvert.AppendAllNested(b.f, promConfig, jobNameToCompLabelsFunc, extraTargets, b.globalCtx.RemoteWriteExports))
-	b.globalCtx.InitializeRemoteWriteExports()
-}
-
-func (b *IntegrationsConfigBuilder) appendV2Integrations() {
-	for _, integration := range b.cfg.Integrations.ConfigV2.Configs {
-		var exports discovery.Exports
-		var commonConfig common_v2.MetricsConfig
-
-		switch itg := integration.(type) {
-		case *agent_exporter_v2.Config:
-			exports = b.appendAgentExporterV2(itg)
-			commonConfig = itg.Common
-		case *apache_exporter_v2.Config:
-			exports = b.appendApacheExporterV2(itg)
-			commonConfig = itg.Common
-		case *app_agent_receiver_v2.Config:
-			b.appendAppAgentReceiverV2(itg)
-			commonConfig = itg.Common
-		case *blackbox_exporter_v2.Config:
-			exports = b.appendBlackboxExporterV2(itg)
-			commonConfig = itg.Common
-		case *eventhandler_v2.Config:
-			b.appendEventHandlerV2(itg)
-		case *snmp_exporter_v2.Config:
-			exports = b.appendSnmpExporterV2(itg)
-			commonConfig = itg.Common
-		case *metricsutils_v2.ConfigShim:
-			commonConfig = itg.Common
-			switch v1_itg := itg.Orig.(type) {
-			case *azure_exporter.Config:
-				exports = b.appendAzureExporter(v1_itg, itg.Common.InstanceKey)
-			case *cadvisor.Config:
-				exports = b.appendCadvisorExporter(v1_itg, itg.Common.InstanceKey)
-			case *cloudwatch_exporter.Config:
-				exports = b.appendCloudwatchExporter(v1_itg, itg.Common.InstanceKey)
-			case *consul_exporter.Config:
-				exports = b.appendConsulExporter(v1_itg, itg.Common.InstanceKey)
-			case *dnsmasq_exporter.Config:
-				exports = b.appendDnsmasqExporter(v1_itg, itg.Common.InstanceKey)
-			case *elasticsearch_exporter.Config:
-				exports = b.appendElasticsearchExporter(v1_itg, itg.Common.InstanceKey)
-			case *gcp_exporter.Config:
-				exports = b.appendGcpExporter(v1_itg, itg.Common.InstanceKey)
-			case *github_exporter.Config:
-				exports = b.appendGithubExporter(v1_itg, itg.Common.InstanceKey)
-			case *kafka_exporter.Config:
-				exports = b.appendKafkaExporter(v1_itg, itg.Common.InstanceKey)
-			case *memcached_exporter.Config:
-				exports = b.appendMemcachedExporter(v1_itg, itg.Common.InstanceKey)
-			case *mongodb_exporter.Config:
-				exports = b.appendMongodbExporter(v1_itg, itg.Common.InstanceKey)
-			case *mssql_exporter.Config:
-				exports = b.appendMssqlExporter(v1_itg, itg.Common.InstanceKey)
-			case *mysqld_exporter.Config:
-				exports = b.appendMysqldExporter(v1_itg, itg.Common.InstanceKey)
-			case *node_exporter.Config:
-				exports = b.appendNodeExporter(v1_itg, itg.Common.InstanceKey)
-			case *oracledb_exporter.Config:
-				exports = b.appendOracledbExporter(v1_itg, itg.Common.InstanceKey)
-			case *postgres_exporter.Config:
-				exports = b.appendPostgresExporter(v1_itg, itg.Common.InstanceKey)
-			case *process_exporter.Config:
-				exports = b.appendProcessExporter(v1_itg, itg.Common.InstanceKey)
-			case *redis_exporter.Config:
-				exports = b.appendRedisExporter(v1_itg, itg.Common.InstanceKey)
-			case *snowflake_exporter.Config:
-				exports = b.appendSnowflakeExporter(v1_itg, itg.Common.InstanceKey)
-			case *squid_exporter.Config:
-				exports = b.appendSquidExporter(v1_itg, itg.Common.InstanceKey)
-			case *statsd_exporter.Config:
-				exports = b.appendStatsdExporter(v1_itg, itg.Common.InstanceKey)
-			case *windows_exporter.Config:
-				exports = b.appendWindowsExporter(v1_itg, itg.Common.InstanceKey)
-			}
-		}
-
-		if len(exports.Targets) > 0 {
-			b.appendExporterV2(&commonConfig, integration.Name(), exports.Targets)
-		}
-	}
-}
-
-func (b *IntegrationsConfigBuilder) appendExporterV2(commonConfig *common_v2.MetricsConfig, name string, extraTargets []discovery.Target) {
-	var relabelConfigs []*relabel.Config
-
-	for _, extraLabel := range commonConfig.ExtraLabels {
-		defaultConfig := relabel.DefaultRelabelConfig
-		relabelConfig := &defaultConfig
-		relabelConfig.SourceLabels = []model.LabelName{"__address__"}
-		relabelConfig.TargetLabel = extraLabel.Name
-		relabelConfig.Replacement = extraLabel.Value
-
-		relabelConfigs = append(relabelConfigs, relabelConfig)
-	}
-
-	if commonConfig.InstanceKey != nil {
-		defaultConfig := relabel.DefaultRelabelConfig
-		relabelConfig := &defaultConfig
-		relabelConfig.TargetLabel = "instance"
-		relabelConfig.Replacement = *commonConfig.InstanceKey
-
-		relabelConfigs = append(relabelConfigs, relabelConfig)
-	}
-
-	if relabelConfig := b.getJobRelabelConfig(name, commonConfig.Autoscrape.RelabelConfigs); relabelConfig != nil {
-		relabelConfigs = append(relabelConfigs, relabelConfig)
-	}
-
-	commonConfig.ApplyDefaults(b.cfg.Integrations.ConfigV2.Metrics.Autoscrape)
-	scrapeConfig := prom_config.DefaultScrapeConfig
-	scrapeConfig.JobName = b.formatJobName(name, commonConfig.InstanceKey)
-	scrapeConfig.RelabelConfigs = append(commonConfig.Autoscrape.RelabelConfigs, relabelConfigs...)
-	scrapeConfig.MetricRelabelConfigs = commonConfig.Autoscrape.MetricRelabelConfigs
-	scrapeConfig.ScrapeInterval = commonConfig.Autoscrape.ScrapeInterval
-	scrapeConfig.ScrapeTimeout = commonConfig.Autoscrape.ScrapeTimeout
-
-	scrapeConfigs := []*prom_config.ScrapeConfig{&scrapeConfig}
-
-	var remoteWriteExports *remotewrite.Exports
-	for _, metrics := range b.cfg.Metrics.Configs {
-		if metrics.Name == commonConfig.Autoscrape.MetricsInstance {
-			// This must match the name of the existing remote write config in the metrics config:
-			label, err := scanner.SanitizeIdentifier("metrics_" + metrics.Name)
-			if err != nil {
-				b.diags.Add(diag.SeverityLevelCritical, fmt.Sprintf("failed to sanitize job name: %s", err))
-			}
-
-			remoteWriteExports = &remotewrite.Exports{
-				Receiver: common.ConvertAppendable{Expr: "prometheus.remote_write." + label + ".receiver"},
-			}
-			break
-		}
-	}
-
-	if remoteWriteExports == nil {
-		b.diags.Add(diag.SeverityLevelCritical, fmt.Sprintf("integration %s is looking for an undefined metrics config: %s", name, commonConfig.Autoscrape.MetricsInstance))
-	}
-
-	promConfig := &prom_config.Config{
-		GlobalConfig:  b.cfg.Metrics.Global.Prometheus,
-		ScrapeConfigs: scrapeConfigs,
-	}
-
-	jobNameToCompLabelsFunc := func(jobName string) string {
-		return b.jobNameToCompLabel(jobName)
-	}
-
-	// Need to pass in the remote write reference from the metrics config here:
-	b.diags.AddAll(prometheusconvert.AppendAllNested(b.f, promConfig, jobNameToCompLabelsFunc, extraTargets, remoteWriteExports))
-=======
 	b.appendTraces()
->>>>>>> a7153e4b
 }
 
 func splitByCommaNullOnEmpty(s string) []string {
