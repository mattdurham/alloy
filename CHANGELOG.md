# Changelog

> _Contributors should read our [contributors guide][] for instructions on how
> to update the changelog._

This document contains a historical list of changes between releases. Only
changes that impact end-user behavior are listed; changes to documentation or
internal API changes are not present.

Main (unreleased)
-----------------

### Breaking changes

- `import.git`: The default value for `revision` has changed from `HEAD` to `main`. (@ptodev)
  It is no longer allowed to set `revision` to `"HEAD"`, `"FETCH_HEAD"`, `"ORIG_HEAD"`, `"MERGE_HEAD"`, or `"CHERRY_PICK_HEAD"`.

### Features

- Add the function `path_join` to the stdlib. (@wildum)
- Add support to `loki.source.syslog` for the RFC3164 format ("BSD syslog"). (@sushain97)
- (_Experimental_) Add a `loki.secretfilter` component to redact secrets from collected logs.

### Enhancements

- The `mimir.rules.kubernetes` component now supports adding extra label matchers
  to all queries discovered via `PrometheusRule` CRDs. (@thampiotr)

### Bugfixes

- Update windows_exporter from v0.27.2 vo v0.27.3: (@jkroepke)
  - Fixes a bug where scraping Windows service crashes alloy

- Update yet-another-cloudwatch-exporter from v0.60.0 vo v0.61.0: (@morremeyer)
  - Fixes a bug where cloudwatch S3 metrics are reported as `0`

- Fixed a bug in `import.git` which caused a `"non-fast-forward update"` error message. (@ptodev)

### Other changes

- Small fix in UI stylesheet to fit more content into visible table area. (@defanator)

- Changed OTEL alerts in Alloy mixin to use success rate for tracing. (@thampiotr)

- Support TLS client settings for clustering (@tiagorossig)

v1.4.1
-----------------

### Bugfixes

<<<<<<< HEAD
- Fix issue where `loki.source.kubernetes` took into account all labels, instead of specific logs labels. Resulting in duplication. (@mattdurham)
=======
- Windows installer: Don't quote Alloy's binary path in the Windows Registry. (@jkroepke)
>>>>>>> 67409b5a

v1.4.0
-----------------

### Security fixes

- Add quotes to windows service path to prevent path interception attack. [CVE-2024-8975](https://grafana.com/security/security-advisories/cve-2024-8975/) (@mattdurham)

### Breaking changes

- Some debug metrics for `otelcol` components have changed. (@thampiotr)
  For example, `otelcol.exporter.otlp`'s `exporter_sent_spans_ratio_total` metric is now `otelcol_exporter_sent_spans_total`.

- [otelcol.processor.transform] The functions `convert_sum_to_gauge` and `convert_gauge_to_sum` must now be used in the `metric` `context` rather than in the `datapoint` context.
  https://github.com/open-telemetry/opentelemetry-collector-contrib/issues/34567 (@wildum)

- Upgrade Beyla from 1.7.0 to 1.8.2. A complete list of changes can be found on the Beyla releases page: https://github.com/grafana/beyla/releases. (@wildum)
  It contains a few breaking changes for the component `beyla.ebpf`:
  - renamed metric `process.cpu.state` to `cpu.mode`
  - renamed metric `beyla_build_info` to `beyla_internal_build_info`

### Features

- Added Datadog Exporter community component, enabling exporting of otel-formatted Metrics and traces to Datadog. (@polyrain)
- (_Experimental_) Add an `otelcol.processor.interval` component to aggregate metrics and periodically
  forward the latest values to the next component in the pipeline.


### Enhancements

- Clustering peer resolution through `--cluster.join-addresses` flag has been
  improved with more consistent behaviour, better error handling and added
  support for A/AAAA DNS records. If necessary, users can temporarily opt out of
  this new behaviour with the `--cluster.use-discovery-v1`, but this can only be
  used as a temporary measure, since this flag will be disabled in future
  releases. (@thampiotr)

- Added a new panel to Cluster Overview dashboard to show the number of peers
  seen by each instance in the cluster. This can help diagnose cluster split
  brain issues. (@thampiotr)

- Updated Snowflake exporter with performance improvements for larger environments.
  Also added a new panel to track deleted tables to the Snowflake mixin. (@Caleb-Hurshman)
- Add a `otelcol.processor.groupbyattrs` component to reassociate collected metrics that match specified attributes
    from opentelemetry. (@kehindesalaam)

- Update windows_exporter to v0.27.2. (@jkroepke)
  The `smb.enabled_list` and `smb_client.enabled_list` doesn't have any effect anymore. All sub-collectors are enabled by default.

- Live debugging of `loki.process` will now also print the timestamp of incoming and outgoing log lines.
  This is helpful for debugging `stage.timestamp`. (@ptodev)

- Add extra validation in `beyla.ebpf` to avoid panics when network feature is enabled. (@marctc)

- A new parameter `aws_sdk_version_v2` is added for the cloudwatch exporters configuration. It enables the use of aws sdk v2 which has shown to have significant performance benefits. (@kgeckhart, @andriikushch)

- `prometheus.exporter.cloudwatch` can now collect metrics from custom namespaces via the `custom_namespace` block. (@ptodev)

- Add the label `alloy_cluster` in the metric `alloy_config_hash` when the flag `cluster.name` is set to help differentiate between
  configs from the same alloy cluster or different alloy clusters. (@wildum)

### Bugfixes

- Fix a bug where the scrape timeout for a Probe resource was not applied, overwriting the scrape interval instead. (@morremeyer, @stefanandres)

- Fix a bug where custom components don't always get updated when the config is modified in an imported directory. (@ante012)

- Fixed an issue which caused loss of context data in Faro exception. (@codecapitano)

- Fixed an issue where providing multiple hostnames or IP addresses
  via `--cluster.join-addresses` would only use the first provided value.
  (@thampiotr)

- Fixed an issue where providing `<hostname>:<port>`
  in `--cluster.join-addresses` would only resolve with DNS to a single address,
  instead of using all the available records. (@thampiotr)

- Fixed an issue where clustering peers resolution via hostname in `--cluster.join-addresses`
  resolves to duplicated IP addresses when using SRV records. (@thampiotr)

- Fixed an issue where the `connection_string` for the `loki.source.azure_event_hubs` component
  was displayed in the UI in plaintext. (@MorrisWitthein)

- Fix a bug in `discovery.*` components where old `targets` would continue to be
  exported to downstream components. This would only happen if the config
  for `discovery.*`  is reloaded in such a way that no new targets were
  discovered. (@ptodev, @thampiotr)

- Fixed bug in `loki.process` with `sampling` stage where all components use same `drop_counter_reason`. (@captncraig)

- Fixed an issue (see https://github.com/grafana/alloy/issues/1599) where specifying both path and key in the remote.vault `path`
  configuration could result in incorrect URLs. The `path` and `key` arguments have been separated to allow for clear and accurate
  specification of Vault secrets. (@PatMis16)

### Other

- Renamed standard library functions. Old names are still valid but are marked deprecated. (@wildum)

- Aliases for the namespaces are deprecated in the Cloudwatch exporter. For example: "s3" is not allowed, "AWS/S3" should be used. Usage of the aliases will generate warnings in the logs. Support for the aliases will be dropped in the upcoming releases. (@kgeckhart, @andriikushch)

- Update OTel from v0.105.0 vo v0.108.0: (@wildum)
  - [`otelcol.receiver.vcenter`] New VSAN metrics.
    https://github.com/open-telemetry/opentelemetry-collector-contrib/issues/33556
  - [`otelcol.receiver.kafka`] Add `session_timeout` and `heartbeat_interval` attributes.
    https://github.com/open-telemetry/opentelemetry-collector-contrib/pull/33082
  - [`otelcol.processor.transform`] Add `aggregate_on_attributes` function for metrics.
    https://github.com/open-telemetry/opentelemetry-collector-contrib/pull/33334
  - [`otelcol.receiver.vcenter`] Enable metrics by default
    https://github.com/open-telemetry/opentelemetry-collector-contrib/issues/33607

- Updated the docker base image to Ubuntu 24.04 (Noble Numbat). (@mattiasa )

v1.3.4
-----------------

### Bugfixes

- Windows installer: Don't quote Alloy's binary path in the Windows Registry. (@jkroepke)

v1.3.2
-----------------

### Security fixes

- Add quotes to windows service path to prevent path interception attack. [CVE-2024-8975](https://grafana.com/security/security-advisories/cve-2024-8975/) (@mattdurham)

v1.3.1
-----------------

### Bugfixes

- Changed the cluster startup behaviour, reverting to the previous logic where
  a failure to resolve cluster join peers results in the node creating its own cluster. This is
  to facilitate the process of bootstrapping a new cluster following user feedback (@thampiotr)

- Fix a memory leak which would occur any time `loki.process` had its configuration reloaded. (@ptodev)

v1.3.0
-----------------

### Breaking changes

- [`otelcol.exporter.otlp`,`otelcol.exporter.loadbalancing`]: Change the default gRPC load balancing strategy.
  The default value for the `balancer_name` attribute has changed to `round_robin`
  https://github.com/open-telemetry/opentelemetry-collector/pull/10319

### Breaking changes to non-GA functionality

- Update Public preview `remotecfg` argument from `metadata` to `attributes`. (@erikbaranowski)

- The default value of the argument `unmatched` in the block `routes` of the component `beyla.ebpf` was changed from `unset` to `heuristic` (@marctc)

### Features

- Added community components support, enabling community members to implement and maintain components. (@wildum)

- A new `otelcol.exporter.debug` component for printing OTel telemetry from
  other `otelcol` components to the console. (@BarunKGP)

### Enhancements
- Added custom metrics capability to oracle exporter. (@EHSchmitt4395)

- Added a success rate panel on the Prometheus Components dashboard. (@thampiotr)

- Add namespace field to Faro payload (@cedricziel)

- Add the `targets` argument to the `prometheus.exporter.blackbox` component to support passing blackbox targets at runtime. (@wildum)

- Add concurrent metric collection to `prometheus.exporter.snowflake` to speed up collection times (@Caleb-Hurshman)

- Added live debugging support to `otelcol.processor.*` components. (@wildum)

- Add automatic system attributes for `version` and `os` to `remotecfg`. (@erikbaranowski)

- Added live debugging support to `otelcol.receiver.*` components. (@wildum)

- Added live debugging support to `loki.process`. (@wildum)

- Added live debugging support to `loki.relabel`. (@wildum)

- Added a `namespace` label to probes scraped by the `prometheus.operator.probes` component to align with the upstream Prometheus Operator setup. (@toontijtgat2)

- (_Public preview_) Added rate limiting of cluster state changes to reduce the
  number of unnecessary, intermediate state updates. (@thampiotr)

- Allow setting the CPU profiling event for Java Async Profiler in `pyroscope.java` component (@slbucur)

- Update windows_exporter to v0.26.2. (@jkroepke)

- `mimir.rules.kubernetes` is now able to add extra labels to the Prometheus rules. (@psychomantys)

- `prometheus.exporter.unix` component now exposes hwmon collector config. (@dtrejod)

- Upgrade from OpenTelemetry v0.102.1 to v0.105.0.
  - [`otelcol.receiver.*`] A new `compression_algorithms` attribute to configure which
    compression algorithms are allowed by the HTTP server.
    https://github.com/open-telemetry/opentelemetry-collector/pull/10295
  - [`otelcol.exporter.*`] Fix potential deadlock in the batch sender.
    https://github.com/open-telemetry/opentelemetry-collector/pull/10315
  - [`otelcol.exporter.*`] Fix a bug when the retry and timeout logic was not applied with enabled batching.
    https://github.com/open-telemetry/opentelemetry-collector/issues/10166
  - [`otelcol.exporter.*`] Fix a bug where an unstarted batch_sender exporter hangs on shutdown.
    https://github.com/open-telemetry/opentelemetry-collector/issues/10306
  - [`otelcol.exporter.*`] Fix small batch due to unfavorable goroutine scheduling in batch sender.
    https://github.com/open-telemetry/opentelemetry-collector/issues/9952
  - [`otelcol.exporter.otlphttp`] A new `cookies` block to store cookies from server responses and reuse them in subsequent requests.
    https://github.com/open-telemetry/opentelemetry-collector/issues/10175
  - [`otelcol.exporter.otlp`] Fixed a bug where the receiver's http response was not properly translating grpc error codes to http status codes.
    https://github.com/open-telemetry/opentelemetry-collector/pull/10574
  - [`otelcol.processor.tail_sampling`] Simple LRU Decision Cache for "keep" decisions.
    https://github.com/open-telemetry/opentelemetry-collector-contrib/pull/33533
  - [`otelcol.processor.tail_sampling`] Fix precedence of inverted match in and policy.
    Previously if the decision from a policy evaluation was `NotSampled` or `InvertNotSampled`
    it would return a `NotSampled` decision regardless, effectively downgrading the result.
    This was breaking the documented behaviour that inverted decisions should take precedence over all others.
    https://github.com/open-telemetry/opentelemetry-collector-contrib/pull/33671
  - [`otelcol.exporter.kafka`,`otelcol.receiver.kafka`] Add config attribute to disable Kerberos PA-FX-FAST negotiation.
    https://github.com/open-telemetry/opentelemetry-collector-contrib/issues/26345
  - [`OTTL`]: Added `keep_matching_keys` function to allow dropping all keys from a map that don't match the pattern.
    https://github.com/open-telemetry/opentelemetry-collector-contrib/issues/32989
  - [`OTTL`]: Add debug logs to help troubleshoot OTTL statements/conditions
    https://github.com/open-telemetry/opentelemetry-collector-contrib/pull/33274
  - [`OTTL`]: Introducing `append` function for appending items into an existing array.
    https://github.com/open-telemetry/opentelemetry-collector-contrib/issues/32141
  - [`OTTL`]: Introducing `Uri` converter parsing URI string into SemConv
    https://github.com/open-telemetry/opentelemetry-collector-contrib/issues/32433
  - [`OTTL`]: Added a Hex() converter function
    https://github.com/open-telemetry/opentelemetry-collector-contrib/pull/33450
  - [`OTTL`]: Added a IsRootSpan() converter function.
    https://github.com/open-telemetry/opentelemetry-collector-contrib/pull/33729
  - [`otelcol.processor.probabilistic_sampler`]: Add Proportional and Equalizing sampling modes.
    https://github.com/open-telemetry/opentelemetry-collector-contrib/issues/31918
  - [`otelcol.processor.deltatocumulative`]: Bugfix to properly drop samples when at limit.
    https://github.com/open-telemetry/opentelemetry-collector-contrib/issues/33285
  - [`otelcol.receiver.vcenter`] Fixes errors in some of the client calls for environments containing multiple datacenters.
    https://github.com/open-telemetry/opentelemetry-collector-contrib/pull/33735
  - [`otelcol.processor.resourcedetection`] Fetch CPU info only if related attributes are enabled.
    https://github.com/open-telemetry/opentelemetry-collector-contrib/pull/33774
  - [`otelcol.receiver.vcenter`] Adding metrics for CPU readiness, CPU capacity, and network drop rate.
    https://github.com/open-telemetry/opentelemetry-collector-contrib/issues/33607
  - [`otelcol.receiver.vcenter`] Drop support for vCenter 6.7.
    https://github.com/open-telemetry/opentelemetry-collector-contrib/issues/33607
  - [`otelcol.processor.attributes`] Add an option to extract value from a client address
    by specifying `client.address` value in the `from_context` field.
    https://github.com/open-telemetry/opentelemetry-collector-contrib/pull/34048
  - `otelcol.connector.spanmetrics`: Produce delta temporality span metrics with StartTimeUnixNano and TimeUnixNano values representing an uninterrupted series.
    https://github.com/open-telemetry/opentelemetry-collector-contrib/pull/31780

- Upgrade Beyla component v1.6.3 to v1.7.0
  - Reporting application process metrics
  - New supported protocols: SQL, Redis, Kafka
  - Several bugfixes
  - Full list of changes: https://github.com/grafana/beyla/releases/tag/v1.7.0

- Enable instances connected to remotecfg-compatible servers to Register
  themselves to the remote service. (@tpaschalis)

- Allow in-memory listener to work for remotecfg-supplied components. (@tpaschalis)

### Bugfixes

- Fixed a clustering mode issue where a fatal startup failure of the clustering service
  would exit the service silently, without also exiting the Alloy process. (@thampiotr)

- Fix a bug which prevented config reloads to work if a Loki `metrics` stage is in the pipeline.
  Previously, the reload would fail for `loki.process` without an error in the logs and the metrics
  from the `metrics` stage would get stuck at the same values. (@ptodev)


v1.2.1
-----------------

### Bugfixes

- Fixed an issue with `loki.source.kubernetes_events` not starting in large clusters due to short informer sync timeout. (@nrwiersma)

- Updated [ckit](https://github.com/grafana/ckit) to fix an issue with armv7 panic on startup when forming a cluster. (@imavroukakis)

- Fixed a clustering mode issue where a failure to perform static peers
  discovery did not result in a fatal failure at startup and could lead to
  potential split-brain issues. (@thampiotr)

### Other

- Use Go 1.22.5 for builds. (@mattdurham)

v1.2.0
-----------------

### Security fixes
- Fixes the following vulnerabilities (@ptodev):
  - [CVE-2024-35255](https://cve.mitre.org/cgi-bin/cvename.cgi?name=CVE-2024-35255)
  - [CVE-2024-36129](https://avd.aquasec.com/nvd/2024/cve-2024-36129/)

### Breaking changes

- Updated OpenTelemetry to v0.102.1. (@mattdurham)
  - Components `otelcol.receiver.otlp`,`otelcol.receiver.zipkin`,`otelcol.extension.jaeger_remote_sampling`, and `otelcol.receiver.jaeger` setting `max_request_body_size`
    default changed from unlimited size to `20MiB`. This is due to [CVE-2024-36129](https://github.com/open-telemetry/opentelemetry-collector/security/advisories/GHSA-c74f-6mfw-mm4v).

### Breaking changes to non-GA functionality

- Update Public preview `remotecfg` to use `alloy-remote-config` instead of `agent-remote-config`. The
  API has been updated to use the term `collector` over `agent`. (@erikbaranowski)

- Component `otelcol.receiver.vcenter` removed `vcenter.host.network.packet.errors`, `vcenter.host.network.packet.count`, and
  `vcenter.vm.network.packet.count`.
  - `vcenter.host.network.packet.errors` replaced by `vcenter.host.network.packet.error.rate`.
  - `vcenter.host.network.packet.count` replaced by `vcenter.host.network.packet.rate`.
  - `vcenter.vm.network.packet.count` replaced by `vcenter.vm.network.packet.rate`.

### Features

- Add an `otelcol.exporter.kafka` component to send OTLP metrics, logs, and traces to Kafka.

- Added `live debugging` to the UI. Live debugging streams data as they flow through components for debugging telemetry data.
  Individual components must be updated to support live debugging. (@wildum)

- Added live debugging support for `prometheus.relabel`. (@wildum)

- (_Experimental_) Add a `otelcol.processor.deltatocumulative` component to convert metrics from
  delta temporality to cumulative by accumulating samples in memory. (@rfratto)

- (_Experimental_) Add an `otelcol.receiver.datadog` component to receive
  metrics and traces from Datadog. (@carrieedwards, @jesusvazquez, @alexgreenbank, @fedetorres93)

- Add a `prometheus.exporter.catchpoint` component to collect metrics from Catchpoint. (@bominrahmani)

- Add the `-t/--test` flag to `alloy fmt` to check if a alloy config file is formatted correctly. (@kavfixnel)

### Enhancements

- (_Public preview_) Add native histogram support to `otelcol.receiver.prometheus`. (@wildum)
- (_Public preview_) Add metrics to report status of `remotecfg` service. (@captncraig)

- Added `scrape_protocols` option to `prometheus.scrape`, which allows to
  control the preferred order of scrape protocols. (@thampiotr)

- Add support for configuring CPU profile's duration scraped by `pyroscope.scrape`. (@hainenber)

- `prometheus.exporter.snowflake`: Add support for RSA key-pair authentication. (@Caleb-Hurshman)

- Improved filesystem error handling when working with `loki.source.file` and `local.file_match`,
  which removes some false-positive error log messages on Windows (@thampiotr)

- Updates `processor/probabilistic_sampler` to use new `FailedClosed` field from OTEL release v0.101.0. (@StefanKurek)

- Updates `receiver/vcenter` to use new features and bugfixes introduced in OTEL releases v0.100.0 and v0.101.0.
  Refer to the [v0.100.0](https://github.com/open-telemetry/opentelemetry-collector-contrib/releases/tag/v0.100.0)
  and [v0.101.0](https://github.com/open-telemetry/opentelemetry-collector-contrib/releases/tag/v0.101.0) release
  notes for more detailed information.
  Changes that directly affected the configuration are as follows: (@StefanKurek)
  - The resource attribute `vcenter.datacenter.name` has been added and enabled by default for all resource types.
  - The resource attribute `vcenter.virtual_app.inventory_path` has been added and enabled by default to
    differentiate between resource pools and virtual apps.
  - The resource attribute `vcenter.virtual_app.name` has been added and enabled by default to differentiate
    between resource pools and virtual apps.
  - The resource attribute `vcenter.vm_template.id` has been added and enabled by default to differentiate between
    virtual machines and virtual machine templates.
  - The resource attribute `vcenter.vm_template.name` has been added and enabled by default to differentiate between
    virtual machines and virtual machine templates.
  - The metric `vcenter.cluster.memory.used` has been removed.
  - The metric `vcenter.vm.network.packet.drop.rate` has been added and enabled by default.
  - The metric `vcenter.cluster.vm_template.count` has been added and enabled by default.

- Add `yaml_decode` to standard library. (@mattdurham, @djcode)

- Allow override debug metrics level for `otelcol.*` components. (@hainenber)

- Add an initial lower limit of 10 seconds for the the `poll_frequency`
  argument in the `remotecfg` block. (@tpaschalis)

- Add a constant jitter to `remotecfg` service's polling. (@tpaschalis)

- Added support for NS records to `discovery.dns`. (@djcode)

- Improved clustering use cases for tracking GCP delta metrics in the `prometheus.exporter.gcp` (@kgeckhart)

- Add the `targets` argument to the `prometheus.exporter.snmp` component to support passing SNMP targets at runtime. (@wildum)

- Prefix Faro measurement values with `value_` to align with the latest Faro cloud receiver updates. (@codecapitano)

- Add `base64_decode` to standard library. (@hainenber)

- Updated OpenTelemetry Contrib to [v0.102.0](https://github.com/open-telemetry/opentelemetry-collector-contrib/releases/tag/v0.102.0). (@mattdurham)
  - `otelcol.processor.resourcedetection`: Added a `tags` config argument to the `azure` detection mechanism.
  It exposes regex-matched Azure resource tags as OpenTelemetry resource attributes.

- A new `snmp_context` configuration argument for `prometheus.exporter.snmp`
  which overrides the `context_name` parameter in the SNMP configuration file. (@ptodev)

- Add extra configuration options for `beyla.ebpf` to select Kubernetes objects to monitor. (@marctc)

### Bugfixes

- Fixed an issue with `prometheus.scrape` in which targets that move from one
  cluster instance to another could have a staleness marker inserted and result
  in a gap in metrics (@thampiotr)

- Fix panic when `import.git` is given a revision that does not exist on the remote repo. (@hainenber)

- Fixed an issue with `loki.source.docker` where collecting logs from targets configured with multiple networks would result in errors. (@wildum)

- Fixed an issue where converting OpenTelemetry Collector configs with unused telemetry types resulted in those types being explicitly configured with an empty array in `output` blocks, rather than them being omitted entirely. (@rfratto)

### Other changes

- `pyroscope.ebpf`, `pyroscope.java`, `pyroscope.scrape`, `pyroscope.write` and `discovery.process` components are now GA. (@korniltsev)

- `prometheus.exporter.snmp`: Updating SNMP exporter from v0.24.1 to v0.26.0. (@ptodev, @erikbaranowski)

- `prometheus.scrape` component's `enable_protobuf_negotiation` argument is now
  deprecated and will be removed in a future major release.
  Use `scrape_protocols` instead and refer to `prometheus.scrape` reference
  documentation for further details. (@thampiotr)

- Updated Prometheus dependency to [v2.51.2](https://github.com/prometheus/prometheus/releases/tag/v2.51.2) (@thampiotr)

- Upgrade Beyla from v1.5.1 to v1.6.3. (@marctc)

v1.1.1
------

### Bugfixes

- Fix panic when component ID contains `/` in `otelcomponent.MustNewType(ID)`.(@qclaogui)

- Exit Alloy immediately if the port it runs on is not available.
  This port can be configured with `--server.http.listen-addr` or using
  the default listen address`127.0.0.1:12345`. (@mattdurham)

- Fix a panic in `loki.source.docker` when trying to stop a target that was never started. (@wildum)

- Fix error on boot when using IPv6 advertise addresses without explicitly
  specifying a port. (@matthewpi)

- Fix an issue where having long component labels (>63 chars) on otelcol.auth
  components lead to a panic. (@tpaschalis)

- Update `prometheus.exporter.snowflake` with the [latest](https://github.com/grafana/snowflake-prometheus-exporter) version of the exporter as of May 28, 2024 (@StefanKurek)
  - Fixes issue where returned `NULL` values from database could cause unexpected errors.

- Bubble up SSH key conversion error to facilitate failed `import.git`. (@hainenber)

v1.1.0
------

### Features

- (_Public preview_) Add support for setting GOMEMLIMIT based on cgroup setting. (@mattdurham)
- (_Experimental_) A new `otelcol.exporter.awss3` component for sending telemetry data to a S3 bucket. (@Imshelledin21)

- (_Public preview_) Introduce BoringCrypto Docker images.
  The BoringCrypto image is tagged with the `-boringcrypto` suffix and
  is only available on AMD64 and ARM64 Linux containers.
  (@rfratto, @mattdurham)

- (_Public preview_) Introduce `boringcrypto` release assets. BoringCrypto
  builds are publshed for Linux on AMD64 and ARM64 platforms. (@rfratto,
  @mattdurham)

- `otelcol.exporter.loadbalancing`: Add a new `aws_cloud_map` resolver. (@ptodev)

- Introduce a `otelcol.receiver.file_stats` component from the upstream
  OpenTelemetry `filestatsreceiver` component. (@rfratto)

### Enhancements

- Update `prometheus.exporter.kafka` with the following functionalities (@wildum):

  * GSSAPI config
  * enable/disable PA_FX_FAST
  * set a TLS server name
  * show the offset/lag for all consumer group or only the connected ones
  * set the minimum number of topics to monitor
  * enable/disable auto-creation of requested topics if they don't already exist
  * regex to exclude topics / groups
  * added metric kafka_broker_info

- In `prometheus.exporter.kafka`, the interpolation table used to compute estimated lag metrics is now pruned
  on `metadata_refresh_interval` instead of `prune_interval_seconds`. (@wildum)

- Don't restart tailers in `loki.source.kubernetes` component by above-average
  time deltas if K8s version is >= 1.29.1 (@hainenber)

- In `mimir.rules.kubernetes`, add support for running in a cluster of Alloy instances
  by electing a single instance as the leader for the `mimir.rules.kubernetes` component
  to avoid conflicts when making calls to the Mimir API. (@56quarters)

- Add the possibility of setting custom labels for the AWS Firehose logs via `X-Amz-Firehose-Common-Attributes` header. (@andriikushch)

### Bugfixes

- Fixed issue with defaults for Beyla component not being applied correctly. (marctc)

- Fix an issue on Windows where uninstalling Alloy did not remove it from the
  Add/Remove programs list. (@rfratto)

- Fixed issue where text labels displayed outside of component node's boundary. (@hainenber)

- Fix a bug where a topic was claimed by the wrong consumer type in `otelcol.receiver.kafka`. (@wildum)

- Fix an issue where nested import.git config blocks could conflict if they had the same labels. (@wildum)

- In `mimir.rules.kubernetes`, fix an issue where unrecoverable errors from the Mimir API were retried. (@56quarters)

- Fix an issue where `faro.receiver`'s `extra_log_labels` with empty value
  don't map existing value in log line. (@hainenber)

- Fix an issue where `prometheus.remote_write` only queued data for sending
  every 15 seconds instead of as soon as data was written to the WAL.
  (@rfratto)

- Imported code using `slog` logging will now not panic and replay correctly when logged before the logging
  config block is initialized. (@mattdurham)

- Fix a bug where custom components would not shadow the stdlib. If you have a module whose name conflicts with an stdlib function
  and if you use this exact function in your config, then you will need to rename your module. (@wildum)

- Fix an issue where `loki.source.docker` stops collecting logs after a container restart. (@wildum)

- Upgrading `pyroscope/ebpf` from 0.4.6 to 0.4.7 (@korniltsev):
  * detect libc version properly when libc file name is libc-2.31.so and not libc.so.6
  * treat elf files with short build id (8 bytes) properly

### Other changes

- Update `alloy-mixin` to use more specific alert group names (for example,
  `alloy_clustering` instead of `clustering`) to avoid collision with installs
  of `agent-flow-mixin`. (@rfratto)
- Upgrade Beyla from v1.4.1 to v1.5.1. (@marctc)

- Add a description to Alloy DEB and RPM packages. (@rfratto)

- Allow `pyroscope.scrape` to scrape `alloy.internal:12345`. (@hainenber)

- The latest Windows Docker image is now pushed as `nanoserver-1809` instead of
  `latest-nanoserver-1809`. The old tag will no longer be updated, and will be
  removed in a future release. (@rfratto)

- The log level of `finished node evaluation` log lines has been decreased to
  'debug'. (@tpaschalis)

- Update post-installation scripts for DEB/RPM packages to ensure
  `/var/lib/alloy` exists before configuring its permissions and ownership.
  (@rfratto)

- Remove setcap for `cap_net_bind_service` to allow alloy to run in restricted environments.
  Modern container runtimes allow binding to unprivileged ports as non-root. (@BlackDex)

- Upgrading from OpenTelemetry v0.96.0 to v0.99.0.

  - `otelcol.processor.batch`: Prevent starting unnecessary goroutines.
    https://github.com/open-telemetry/opentelemetry-collector/issues/9739
  - `otelcol.exporter.otlp`: Checks for port in the config validation for the otlpexporter.
    https://github.com/open-telemetry/opentelemetry-collector/issues/9505
  - `otelcol.receiver.otlp`: Fix bug where the otlp receiver did not properly respond
    with a retryable error code when possible for http.
    https://github.com/open-telemetry/opentelemetry-collector/pull/9357
  - `otelcol.receiver.vcenter`: Fixed the resource attribute model to more accurately support multi-cluster deployments.
    https://github.com/open-telemetry/opentelemetry-collector-contrib/issues/30879
    For more information on impacts please refer to:
    https://github.com/open-telemetry/opentelemetry-collector-contrib/pull/31113
    The main impact is that `vcenter.resource_pool.name`, `vcenter.resource_pool.inventory_path`,
    and `vcenter.cluster.name` are reported with more accuracy on VM metrics.
  - `otelcol.receiver.vcenter`: Remove the `vcenter.cluster.name` resource attribute from Host resources if the Host is standalone (no cluster).
    https://github.com/open-telemetry/opentelemetry-collector-contrib/issues/32548
  - `otelcol.receiver.vcenter`: Changes process for collecting VMs & VM perf metrics to be more efficient (one call now for all VMs).
    https://github.com/open-telemetry/opentelemetry-collector-contrib/issues/31837
  - `otelcol.connector.servicegraph`: Added a new `database_name_attribute` config argument to allow users to
    specify a custom attribute name for identifying the database name in span attributes.
    https://github.com/open-telemetry/opentelemetry-collector-contrib/pull/30726
  - `otelcol.connector.servicegraph`: Fix 'failed to find dimensions for key' error from race condition in metrics cleanup.
    https://github.com/open-telemetry/opentelemetry-collector-contrib/issues/31701
  - `otelcol.connector.spanmetrics`: Add `metrics_expiration` option to enable expiration of metrics if spans are not received within a certain time frame.
    By default, the expiration is disabled (set to 0).
    https://github.com/open-telemetry/opentelemetry-collector-contrib/issues/30559
  - `otelcol.connector.spanmetrics`: Change default value of `metrics_flush_interval` from 15s to 60s.
    https://github.com/open-telemetry/opentelemetry-collector-contrib/issues/31776
  - `otelcol.connector.spanmetrics`: Discard counter span metric exemplars after each flush interval to avoid unbounded memory growth.
    This aligns exemplar discarding for counter span metrics with the existing logic for histogram span metrics.
    https://github.com/open-telemetry/opentelemetry-collector-contrib/issues/31683
  - `otelcol.exporter.loadbalancing`: Fix panic when a sub-exporter is shut down while still handling requests.
    https://github.com/open-telemetry/opentelemetry-collector-contrib/issues/31410
  - `otelcol.exporter.loadbalancing`: Fix memory leaks on shutdown.
    https://github.com/open-telemetry/opentelemetry-collector-contrib/pull/31050
  - `otelcol.exporter.loadbalancing`: Support the timeout period of k8s resolver list watch can be configured.
    https://github.com/open-telemetry/opentelemetry-collector-contrib/issues/31757
  - `otelcol.processor.transform`: Change metric unit for metrics extracted with `extract_count_metric()` to be the default unit (`1`).
    https://github.com/open-telemetry/opentelemetry-collector-contrib/issues/31575
  - `otelcol.receiver.opencensus`: Refactor the receiver to pass lifecycle tests and avoid leaking gRPC connections.
    https://github.com/open-telemetry/opentelemetry-collector-contrib/issues/31643
  - `otelcol.extension.jaeger_remote_sampling`: Fix leaking goroutine on shutdown.
    https://github.com/open-telemetry/opentelemetry-collector-contrib/issues/31157
  - `otelcol.receiver.kafka`: Fix panic on shutdown.
    https://github.com/open-telemetry/opentelemetry-collector-contrib/issues/31926
  - `otelcol.processor.resourcedetection`: Only attempt to detect Kubernetes node resource attributes when they're enabled.
    https://github.com/open-telemetry/opentelemetry-collector-contrib/issues/31941
  - `otelcol.processor.resourcedetection`: Fix memory leak on AKS.
    https://github.com/open-telemetry/opentelemetry-collector-contrib/pull/32574
  - `otelcol.processor.resourcedetection`: Update to ec2 scraper so that core attributes are not dropped if describeTags returns an error (likely due to permissions).
    https://github.com/open-telemetry/opentelemetry-collector-contrib/pull/30672

- Use Go 1.22.3 for builds. (@kminehart)

v1.0.0
------

### Features

- Support for programmable pipelines using a rich expression-based syntax.

- Over 130 components for processing, transforming, and exporting telemetry
  data.

- Native support for Kubernetes and Prometheus Operator without needing to
  deploy or learn a separate Kubernetes operator.

- Support for creating and sharing custom components.

- Support for forming a cluster of Alloy instances for automatic workload
  distribution.

- (_Public preview_) Support for receiving configuration from a server for
  centralized configuration management.

- A built-in UI for visualizing and debugging pipelines.

[contributors guide]: ./docs/developer/contributing.md#updating-the-changelog<|MERGE_RESOLUTION|>--- conflicted
+++ resolved
@@ -36,6 +36,8 @@
 
 - Fixed a bug in `import.git` which caused a `"non-fast-forward update"` error message. (@ptodev)
 
+- Fix issue where `loki.source.kubernetes` took into account all labels, instead of specific logs labels. Resulting in duplication. (@mattdurham)
+
 ### Other changes
 
 - Small fix in UI stylesheet to fit more content into visible table area. (@defanator)
@@ -49,11 +51,7 @@
 
 ### Bugfixes
 
-<<<<<<< HEAD
-- Fix issue where `loki.source.kubernetes` took into account all labels, instead of specific logs labels. Resulting in duplication. (@mattdurham)
-=======
 - Windows installer: Don't quote Alloy's binary path in the Windows Registry. (@jkroepke)
->>>>>>> 67409b5a
 
 v1.4.0
 -----------------
